--- conflicted
+++ resolved
@@ -159,13 +159,8 @@
             relation_name=SDCORE_CONFIG_RELATION_NAME,
             remote_app=NMS_APPLICATION_NAME,
         )
-<<<<<<< HEAD
-        self.harness.add_relation_unit(  # type:ignore
+        self.harness.add_relation_unit(
             relation_id=sdcore_config_relation_id, remote_unit_name=f"{NMS_APPLICATION_NAME}/0"
-=======
-        self.harness.add_relation_unit(
-            relation_id=sdcore_config_relation_id, remote_unit_name=f"{WEBUI_APPLICATION_NAME}/0"
->>>>>>> f1330365
         )
         self.harness.update_relation_data(
             relation_id=sdcore_config_relation_id,
